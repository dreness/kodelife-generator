"""
KodeLife Project Generator

A Python library for creating KodeLife .klproj files programmatically.
Supports creating complete shader projects with multiple passes, parameters,
and shader profiles (OpenGL, Metal, DirectX).

Also includes ISF (Interactive Shader Format) parsing and conversion utilities.
"""

from .generator import KodeProjBuilder
from .helpers import (
    create_default_vertex_stage,
    create_file_watch_stage,
    create_fragment_file_watch_stage,
    create_mouse_param,
    create_mvp_param,
    create_resolution_param,
    create_shadertoy_params,
    create_time_param,
    create_vertex_file_watch_stage,
)
from .isf_converter import convert_isf_to_kodelife
from .isf_parser import (
    ISFImported,
    ISFInput,
    ISFPass,
    ISFShader,
    parse_isf_file,
    parse_isf_string,
)
from .metal_helpers import (
    create_metal_fragment_source_shadertoy,
    create_metal_vertex_source,
    generate_metal_compute_shader,
    generate_metal_fragment_shader_shadertoy,
    generate_metal_vertex_shader,
)
from .types import (
    Parameter,
    ParamType,
    PassType,
    ProjectProperties,
    RenderPass,
    ShaderProfile,
    ShaderSource,
    ShaderStage,
    ShaderStageType,
    Vec2,
    Vec3,
    Vec4,
)

__version__ = "0.1.0"
__all__ = [
    # Enums
    "ShaderProfile",
    "ShaderStageType",
    "PassType",
    "ParamType",
    # Data types
    "Vec2",
    "Vec3",
    "Vec4",
    "ProjectProperties",
    "Parameter",
    "ShaderSource",
    "ShaderStage",
    "RenderPass",
    # Builder
    "KodeProjBuilder",
    # Helpers
    "create_shadertoy_params",
    "create_mvp_param",
    "create_time_param",
    "create_resolution_param",
    "create_mouse_param",
<<<<<<< HEAD
    "create_file_watch_stage",
    "create_vertex_file_watch_stage",
    "create_fragment_file_watch_stage",
    "create_default_vertex_stage",
=======
    # Metal Helpers
    "generate_metal_vertex_shader",
    "generate_metal_fragment_shader_shadertoy",
    "generate_metal_compute_shader",
    "create_metal_vertex_source",
    "create_metal_fragment_source_shadertoy",
>>>>>>> 2fcff03e
    # ISF Parser
    "ISFShader",
    "ISFInput",
    "ISFPass",
    "ISFImported",
    "parse_isf_file",
    "parse_isf_string",
    # ISF Converter
    "convert_isf_to_kodelife",
]<|MERGE_RESOLUTION|>--- conflicted
+++ resolved
@@ -75,19 +75,16 @@
     "create_time_param",
     "create_resolution_param",
     "create_mouse_param",
-<<<<<<< HEAD
     "create_file_watch_stage",
     "create_vertex_file_watch_stage",
     "create_fragment_file_watch_stage",
     "create_default_vertex_stage",
-=======
     # Metal Helpers
     "generate_metal_vertex_shader",
     "generate_metal_fragment_shader_shadertoy",
     "generate_metal_compute_shader",
     "create_metal_vertex_source",
     "create_metal_fragment_source_shadertoy",
->>>>>>> 2fcff03e
     # ISF Parser
     "ISFShader",
     "ISFInput",
